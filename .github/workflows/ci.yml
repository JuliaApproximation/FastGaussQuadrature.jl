--- conflicted
+++ resolved
@@ -29,11 +29,7 @@
         with:
           version: ${{ matrix.version }}
           arch: ${{ matrix.arch }}
-<<<<<<< HEAD
-      - uses: actions/cache@v3
-=======
       - uses: actions/cache@v4
->>>>>>> 49a62174
         env:
           cache-name: cache-artifacts
         with:
