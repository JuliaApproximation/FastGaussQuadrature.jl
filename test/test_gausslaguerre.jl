--- conflicted
+++ resolved
@@ -11,10 +11,8 @@
 @test abs(w[7] - 0.055372813167092) < tol
 
 # Test a larger n (using GLR)
-# n = 251
-# x, w = gausslaguerre( n )
-
-<<<<<<< HEAD
+n = 251
+x, w = gausslaguerre( n )
 @test abs(dot(x,w) - 1) < 100*tol
 @test abs(dot(x.^2,w) - 2) < 100*tol
 @test abs(x[37] - 13.309000189442097) < tol
@@ -23,12 +21,5 @@
 # Test an even larger n (using RH)
 n = 5000
 x, w = gausslaguerre( n )
-
 @test abs(dot(x,w) - 1) < 100*tol
-@test abs(dot(x.^2,w) - 2) < 100*tol
-=======
-# @test abs(dot(x,w) - 1) < 100*tol
-# @test abs(dot(x.^2,w) - 2) < 100*tol
-# @test abs(x[37] - 13.309000189442097) < tol
-# @test abs(w[3] - 0.050091759039996) < tol
->>>>>>> 33d17a25
+@test abs(dot(x.^2,w) - 2) < 100*tol